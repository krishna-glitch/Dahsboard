--- conflicted
+++ resolved
@@ -1,57 +1,127 @@
 from flask import Blueprint, jsonify, request
+from flask_login import login_required
+import logging
 import time
-<<<<<<< HEAD
-from datetime import datetime
-=======
 from datetime import datetime, timedelta, timezone
 import pandas as pd
->>>>>>> 680b6638
-
-from services.core_data_service import core_data_service
-from services.database_date_service import database_date_service
-from utils.redis_api_cache_utils import redis_cached_api_response
-from services.simple_filter_service import simple_filter_service
+
+from services.core_data_service import core_data_service, DataQuery, DataType
+from services.config_service import config_service
+from services.adaptive_data_resolution import adaptive_resolution
+from services.consolidated_cache_service import cached, cache_service
+from utils.api_cache_utils import cached_api_response
+from services.advanced_filter_service import advanced_filter_service
 from utils.optimized_serializer import serialize_dataframe_optimized
 
 # Initialize logger
-from config.improved_logging_config import get_smart_logger, LogCategory
-logger = get_smart_logger(__name__, LogCategory.API)
+from config.advanced_logging_config import get_advanced_logger
+logger = get_advanced_logger(__name__)
 
 water_quality_bp = Blueprint('water_quality_bp', __name__)
 
 
+def _intelligent_downsample_water_quality(df: pd.DataFrame, target_size: int = 5000) -> pd.DataFrame:
+    """
+    Intelligently downsample water quality datasets while preserving important patterns
+    """
+    # Validate input type
+    if not isinstance(df, pd.DataFrame):
+        logger.error(f"Expected DataFrame but received {type(df)}: {df}")
+        return pd.DataFrame()  # Return empty DataFrame instead of causing errors
+        
+    if len(df) <= target_size:
+        return df
+    
+    logger.info(f"[WATER QUALITY PERFORMANCE] Downsampling {len(df)} records to ~{target_size}")
+    
+    # Sort by timestamp to ensure proper chronological sampling
+    df_sorted = df.sort_values('measurement_timestamp').reset_index(drop=True)
+    
+    # Calculate sampling interval
+    sample_interval = len(df_sorted) // target_size
+    
+    # Regular sampling as base
+    sampled_indices = set(range(0, len(df_sorted), sample_interval))
+    
+    # Add peaks and valleys for key water quality parameters
+    wq_params = ['water_level_m', 'temperature_c', 'conductivity_us_cm']
+    for param in wq_params:
+        if param in df_sorted.columns and df_sorted[param].notna().sum() > 10:
+            values = df_sorted[param].fillna(method='ffill').fillna(method='bfill')
+            
+            try:
+                from scipy.signal import find_peaks
+                peaks, _ = find_peaks(values, distance=max(1, len(values) // 100))
+                valleys, _ = find_peaks(-values, distance=max(1, len(values) // 100))
+                
+                sampled_indices.update(peaks)
+                sampled_indices.update(valleys)
+                
+            except ImportError:
+                # Fallback: efficient, vectorized local-extrema approximation
+                # Avoid O(n·window) loops that spike CPU on large datasets
+                vector_threshold = 20000
+                if len(values) <= vector_threshold:
+                    win = max(5, len(values) // 200)
+                    # Use a centered rolling window to approximate local maxima/minima
+                    roll_max = values.rolling(window=win * 2 + 1, center=True, min_periods=win).max()
+                    roll_min = values.rolling(window=win * 2 + 1, center=True, min_periods=win).min()
+                    peak_mask = values >= roll_max
+                    valley_mask = values <= roll_min
+                    sampled_indices.update(list(values[peak_mask].index))
+                    sampled_indices.update(list(values[valley_mask].index))
+                else:
+                    # Dataset is large; rely on uniform sampling + first/last
+                    logger.info("Skipping fallback peak detection for large dataset; using uniform sampling only")
+    
+    # Ensure first and last points are included
+    sampled_indices.add(0)
+    sampled_indices.add(len(df_sorted) - 1)
+    
+    # Convert to sorted list and limit to target size
+    final_indices = sorted(list(sampled_indices))[:target_size]
+    
+    result_df = df_sorted.iloc[final_indices].copy()
+    
+    compression_ratio = len(df) / len(result_df)
+    logger.info(f"[WATER QUALITY PERFORMANCE] Downsampled to {len(result_df)} records ({compression_ratio:.1f}x compression)")
+    
+    return result_df
 
 @water_quality_bp.route('/data', methods=['GET'])
-<<<<<<< HEAD
-# @login_required  # Temporarily disabled for testing
-@redis_cached_api_response(ttl=3600)  # Redis-enhanced caching with fallback - 1 hour for better persistence
-=======
 @login_required
 @cached_api_response(ttl=1800)  # Site-aware caching that preserves filtering - 30 minutes
->>>>>>> 680b6638
 def get_water_quality_data():
     """
-    Water quality data endpoint:
-    - Returns all data points for selected sites and time range
-    - Redis caching (1 hour TTL) for performance
-    - Simple filtering support
+    Enhanced water quality data endpoint with smart loading strategy:
+    - Intelligent data limits based on performance mode and time range
+    - Aggressive caching (30 min TTL) to avoid repeated DB queries
+    - Progressive loading instead of full streaming
+    - Database query optimization with targeted limits
+    - Smart downsampling only when necessary
     """
     start_time = time.time()
     logger.info(f"[WATER QUALITY] API request with comprehensive optimization")
 
-    # Parse filter configuration with simplified approach
-    filter_config = simple_filter_service.parse_request_filters(request.args)
+    # Parse filter configuration with simplified site handling
+    filter_config = advanced_filter_service.parse_request_filters(request.args)
     
     # Simple site selection - use parsed sites or default
     selected_sites = filter_config.sites if filter_config.sites else ['S1', 'S2', 'S3']
     time_range = filter_config.time_range
     start_date = filter_config.start_date  
     end_date = filter_config.end_date
+    performance_mode = request.args.get('performance_mode', 'balanced')
+    no_downsample = str(request.args.get('no_downsample', 'false')).lower() == 'true'
+    # Optional chunked pagination for large responses
+    chunk_size = request.args.get('chunk_size', type=int)
+    offset = request.args.get('offset', 0, type=int)
 
     logger.info(f"   Selected sites: {selected_sites}")
     logger.info(f"   Time range: {time_range}")
     logger.info(f"   Custom dates: {start_date} to {end_date}")
-    logger.info(f"   Selected parameters: {filter_config.parameters}")
+    logger.info(f"   Advanced filters: parameters={filter_config.parameters}, "
+               f"quality={filter_config.data_quality.value}, alerts={filter_config.alert_level.value}")
 
     try:
         # Set time_range default if needed
@@ -64,25 +134,6 @@
         if (time_range in ["custom", "Custom Range"]) and start_date and end_date:
             logger.info(f"[WATER QUALITY] Using custom date range: {start_date} to {end_date}")
         else:
-<<<<<<< HEAD
-            # Use current date for preset ranges - if no data exists, return empty
-            from datetime import timedelta
-            current_time = datetime.now()
-
-            # Map time ranges to days back from current date
-            period_map = {
-                '1d': 1, '24h': 1,
-                '7d': 7,
-                '30d': 30,
-                '90d': 90,
-                '180d': 180, '6m': 180,
-                '365d': 365, '1y': 365
-            }
-
-            days_back = period_map.get(time_range, 30)  # Default to 30 days
-            start_date = current_time - timedelta(days=days_back)
-            end_date = current_time
-=======
             days_back = config_service.get_days_back_for_range(time_range)
             end_date = datetime.now(timezone.utc)
             start_date = end_date - timedelta(days=days_back)
@@ -96,29 +147,96 @@
 
         # Calculate days back for performance optimization
         days_back = (end_date - start_date).days if start_date and end_date else 30
->>>>>>> 680b6638
-
-            logger.info(f"[WATER QUALITY] Using current date range {time_range}: {start_date} to {end_date}")
-
-        # Load all water quality data - no limits or downsampling
-        logger.info(f"[WATER QUALITY] Loading all data for sites {selected_sites}, {start_date} to {end_date}")
-
+
+        # Get optimal resolution configuration for the date range
+        resolution_config = adaptive_resolution.get_optimal_resolution(start_date, end_date, performance_mode or "balanced")
+        logger.info(f"[ADAPTIVE RESOLUTION] {resolution_config['aggregation_method']} aggregation "
+                   f"for {days_back} days ({resolution_config['performance_tier']} tier)")
+
+        # Implement smart data loading strategy
+        logger.info(f"[WATER QUALITY] Loading {days_back}-day dataset with performance mode: {performance_mode}")
+        
+        # Calculate intelligent limit based on performance mode and time range
+        # If client requests full detail, elevate to maximum mode
+        if no_downsample:
+            performance_mode = 'maximum'
+        if performance_mode == 'maximum':
+            # For maximum detail, set reasonable upper bound but still limit for performance
+            if days_back <= 7:
+                initial_limit = 50000  # 1 week - can handle more data
+            elif days_back <= 30:
+                initial_limit = 100000  # 1 month 
+            else:
+                initial_limit = 200000  # Longer periods
+        else:
+            # For other modes, use smaller limits for faster loading
+            performance_limits = {
+                'fast': 5000,
+                'balanced': 15000, 
+                'high_detail': 30000
+            }
+            initial_limit = performance_limits.get(performance_mode, 15000)
+        
+        # If client requested chunking, ensure we fetch at least enough rows to cover the desired window
+        if chunk_size and chunk_size > 0:
+            try:
+                initial_limit = max(initial_limit or 0, (offset or 0) + chunk_size)
+            except Exception:
+                pass
+        logger.info(f"[SMART LOADING] Using initial limit: {initial_limit} for {performance_mode} mode (chunk_size={chunk_size} offset={offset})")
+        
         df = core_data_service.load_water_quality_data(
             sites=selected_sites,
             start_date=start_date,
-            end_date=end_date
+            end_date=end_date,
+            limit=initial_limit  # Pass the calculated limit
         )
 
         if not df.empty:
             logger.info(f"[WATER QUALITY] Loaded {len(df)} water quality records successfully")
             
-            # Apply simple filters
-            df, filter_stats = simple_filter_service.apply_simple_filters(df, filter_config)
-            logger.info(f"[SIMPLE FILTER] Applied filters: {len(df)} records remaining "
-                       f"({filter_stats.get('retention_rate', 100)}% retention)")
-
-            # Return all data - no downsampling or chunking
-            logger.info(f"[ALL DATA] Returning all {len(df)} data points")
+            # Apply advanced filters BEFORE performance optimizations
+            df, filter_stats = advanced_filter_service.apply_advanced_filters(df, filter_config)
+            logger.info(f"[ADVANCED FILTER] Applied filters: {len(df)} records remaining "
+                       f"({filter_stats['retention_rate']}% retention)")
+
+            # Smart downsampling - only if we loaded more than we need for the performance tier
+            performance_display_limits = {
+                'fast': 2000,
+                'balanced': 5000, 
+                'high_detail': 10000,
+                'maximum': None  # No limit - plot all data points
+            }
+            display_limit = performance_display_limits.get(performance_mode, None)
+            if no_downsample:
+                display_limit = None
+
+            # Only downsample if we have more data than needed for display AND the mode requires it
+            if display_limit is not None and len(df) > display_limit:
+                logger.info(f"[SMART DOWNSAMPLING] Dataset has {len(df)} records, downsampling to {display_limit} for {performance_mode} mode")
+                df = _intelligent_downsample_water_quality(df, target_size=display_limit)
+            else:
+                if performance_mode == 'maximum':
+                    logger.info(f"[MAXIMUM DETAIL] Showing all {len(df)} loaded data points")
+                else:
+                    logger.info(f"[OPTIMAL LOADING] Dataset size {len(df)} is optimal for {performance_mode} mode - no downsampling needed")
+
+            # Apply in-memory chunk slicing if requested
+            full_len = len(df)
+            if chunk_size and chunk_size > 0:
+                start_idx = max(0, int(offset or 0))
+                end_idx = max(start_idx, start_idx + int(chunk_size))
+                df = df.iloc[start_idx:end_idx]
+                logger.info(f"📦 [WQ CHUNK] Returning chunk rows={len(df)} (from {full_len}) offset={start_idx} size={chunk_size}")
+
+            # Apply adaptive resolution if needed (but not for maximum detail mode)
+            if (performance_mode != 'maximum' and not no_downsample and 
+                resolution_config['aggregation_method'] != "raw" and 
+                len(df) > resolution_config['target_points']):
+                logger.info(f"[ADAPTIVE RESOLUTION] Applying {resolution_config['aggregation_method']} aggregation")
+                df = adaptive_resolution.aggregate_data(df, resolution_config)
+            elif performance_mode == 'maximum':
+                logger.info(f"[MAXIMUM DETAIL] Skipping adaptive resolution - preserving raw data")
 
         # Ensure advanced filters use the same date window computed above
         try:
@@ -149,7 +267,7 @@
             logger.warning(f"Optimized serialization failed: {e}, using fallback")
             wq_data_serialized = df.to_dict('records') if not df.empty else []
 
-        # Build simple response
+        # Build comprehensive response with all optimization metadata
         structured_data = {
             'water_quality_data': wq_data_serialized,
             'metadata': {
@@ -162,9 +280,19 @@
                     'start': str(df['measurement_timestamp'].min()) if not df.empty and 'measurement_timestamp' in df.columns else None,
                     'end': str(df['measurement_timestamp'].max()) if not df.empty and 'measurement_timestamp' in df.columns else None
                 },
-                'loading_time_ms': round(loading_time_ms, 2),
-                'filters_applied': filter_stats if 'filter_stats' in locals() else None,
-                'has_data': not df.empty
+                'performance': {
+                    'loading_time_ms': round(loading_time_ms, 2),
+                    'optimization_tier': 'enterprise'
+                },
+                'chunked': bool(chunk_size),
+                'chunk_info': ({
+                    'offset': int(offset or 0),
+                    'chunk_size': int(chunk_size or 0),
+                    'has_more': bool(chunk_size and (int(offset or 0) + int(chunk_size or 0) < int(full_len)))
+                } if chunk_size else None),
+                'advanced_filters': filter_stats if 'filter_stats' in locals() else None,
+                'has_data': not df.empty,
+                'no_downsample': no_downsample
             }
         }
 
@@ -189,13 +317,8 @@
 
 
 @water_quality_bp.route('/sites', methods=['GET'])
-<<<<<<< HEAD
-# @login_required  # Temporarily disabled for testing
-@redis_cached_api_response(ttl=3600)  # Redis cache for 1 hour as sites don't change frequently
-=======
 @login_required
 @cached_api_response(ttl=1800)  # Cache for 30 minutes as sites don't change frequently
->>>>>>> 680b6638
 def get_available_sites():
     """Get all available monitoring sites"""
     logger.info("Received request for available sites API.")
