--- conflicted
+++ resolved
@@ -3,7 +3,7 @@
 import MetricCard from '../components/modern/MetricCard';
 import '../styles/modern-layout.css';
 import TutorialHint from '../components/modern/TutorialHint';
-import { useTutorial } from '../hooks/useTutorial.js';
+import { useTutorial } from '../contexts/TutorialContext.jsx';
 import '../styles/landing-pages.css';
 import styles from '../styles/ModernHome.module.css';
 import { getHomeData } from '../services/api';
@@ -30,70 +30,6 @@
 
   const fetchData = useCallback(async () => {
     let alive = true;
-<<<<<<< HEAD
-    // Seed UI from cached data for instant paint
-    try {
-      const cached = safeStorage.getJSON('home:data:v1');
-      if (cached && typeof cached === 'object') {
-        const maxStaleMs = 5 * 60 * 1000; // 5 minutes
-        if (cached.savedAt && (Date.now() - cached.savedAt) <= maxStaleMs) {
-          setStats(cached.stats || {});
-          setMeta(cached.meta || {});
-          setLatestBySite(Array.isArray(cached.latestBySite) ? cached.latestBySite : []);
-        }
-      }
-    } catch { /* ignore */ }
-    
-    // Auto-fetch fresh data on page load for immediate KPI display
-    (async () => {
-      try {
-        setLoading(true);
-        setError(null);
-        const res = await getHomeData();
-        if (!alive) return;
-        const s = res?.dashboard_data?.dashboard_stats || {};
-        const latest = Array.isArray(res?.dashboard_data?.latest_per_site) ? res.dashboard_data.latest_per_site : [];
-        // active_alerts not provided by API yet; default to 0
-        setStats({
-          active_sites: Number.isFinite(s.active_sites) ? s.active_sites : 0,
-          total_sites: Number.isFinite(s.total_sites) ? s.total_sites : 0,
-          recent_measurements: Number.isFinite(s.recent_measurements) ? s.recent_measurements : 0,
-          data_quality: Number.isFinite(s.data_quality) ? s.data_quality : null,
-          active_alerts: 0,
-          data_current_through: s.data_current_through || null,
-        });
-        const newMeta = { last_updated: res?.metadata?.last_updated || null };
-        setMeta(newMeta);
-        setLatestBySite(latest);
-        // Cache for next visit/login
-        try {
-          safeStorage.setJSON('home:data:v1', {
-            savedAt: Date.now(),
-            stats: {
-              active_sites: Number.isFinite(s.active_sites) ? s.active_sites : 0,
-              total_sites: Number.isFinite(s.total_sites) ? s.total_sites : 0,
-              recent_measurements: Number.isFinite(s.recent_measurements) ? s.recent_measurements : 0,
-              data_quality: Number.isFinite(s.data_quality) ? s.data_quality : null,
-              active_alerts: 0,
-              data_current_through: s.data_current_through || null,
-            },
-            meta: newMeta,
-            latestBySite: latest,
-          });
-        } catch { /* ignore */ }
-      } catch (e) {
-        if (!alive) return;
-        setError(String(e?.message || e));
-      } finally {
-        if (alive) setLoading(false);
-      }
-    })();
-    return () => { alive = false; };
-  }, []);
-
-  const handleRefresh = useCallback(async () => {
-=======
->>>>>>> 680b6638
     try {
       setLoading(true);
       setError(null);
@@ -128,11 +64,7 @@
           meta: newMeta,
           latestBySite: latest,
         });
-<<<<<<< HEAD
-      } catch { /* ignore */ }
-=======
       } catch (_e) {}
->>>>>>> 680b6638
     } catch (e) {
         if (!alive) return;
         console.error("Error fetching home data:", e);
