import React, { useState, useEffect, useCallback, useMemo, useRef, lazy, Suspense } from 'react';
import { useSearchParams } from 'react-router-dom';
import { useNavigate } from 'react-router-dom';
<<<<<<< HEAD
import Plot from '../components/PlotlyLite';
=======
>>>>>>> 680b6638

// Modern components
import MetricCard from '../components/modern/MetricCard';
const TanStackDataTable = lazy(() => import('../components/modern/TanStackDataTable'));
import EmptyState from '../components/modern/EmptyState';
import SidebarFilters from '../components/filters/SidebarFilters';
import ExportButton from '../components/ExportButton';
<<<<<<< HEAD
import SimpleLoadingBar from '../components/modern/SimpleLoadingBar';
import PresetSelector from '../components/modern/PresetSelector';
import { useToast } from '../components/modern/toastUtils';
import { useWaterQualityDataWithMonthlyCache } from '../hooks/useWaterQualityDataWithMonthlyCache';
import usePredictiveLoader from '../hooks/usePredictiveLoader';
=======
import { useToast } from '../components/modern/toastUtils';
import useWaterQualityQuery from '../hooks/useWaterQualityQuery';
>>>>>>> 680b6638
const WaterQualityChartRouter = lazy(() => import('../components/water/WaterQualityChartRouter'));
import WaterQualityChartControls from '../components/water/WaterQualityChartControls';
import { log } from '../utils/log';
import VisibleOnView from '../components/VisibleOnView';

// Error boundaries and performance monitoring
import DataLoadingErrorBoundary from '../components/boundaries/DataLoadingErrorBoundary';
import ChartErrorBoundary from '../components/boundaries/ChartErrorBoundary';

// Existing services and hooks
import { getAlertsData } from '../services/api';

// Import modern layout styles
import '../styles/modern-layout.css';
import styles from '../styles/ModernWaterQuality.module.css';

import { WATER_QUALITY_PARAMETERS } from '../constants/appConstants';

// Convert WATER_QUALITY_PARAMETERS to PARAMETER_CONFIG format
const PARAMETER_CONFIG = WATER_QUALITY_PARAMETERS.reduce((config, param) => {
  config[param.value] = {
    label: param.label,
    unit: param.unit,
    icon: param.icon,
    color: param.value === 'temperature_c' ? '#ff6b35' :
           param.value === 'conductivity_us_cm' ? '#4ecdc4' :
           param.value === 'water_level_m' ? '#45b7d1' : '#6c757d'
  };
  return config;
}, {});

/**
 * Modern Water Quality Dashboard
 * Complete rewrite with modern layout and UX patterns
 */
const ModernWaterQuality = () => {
  const navigate = useNavigate();
<<<<<<< HEAD
  // Presets removed with unified sidebar filters
  
  // Performance monitoring - temporarily disabled to fix infinite loop
  // const { trackDataFetch, trackApiCall } = useDataLoadingPerformance('ModernWaterQuality');
  // const { trackChartRender } = useChartPerformance('ModernWaterQuality', 'water-quality-chart');
  
  // State management
  const [error, setError] = useState(null);
  const [selectedSites, setSelectedSites] = useState(['S1', 'S2', 'S3']); // Default sites
  const [timeRange, setTimeRange] = useState('Custom Range'); // Use custom range with specific available dates
  const [filtersCollapsed, setFiltersCollapsed] = useState(false);
  const [showPresetSelector, setShowPresetSelector] = useState(false);
  const [activeView, setActiveView] = useState('overview'); // overview, details
  const [chartType, setChartType] = useState('line'); // line, scatter, bar
  const [selectedParameter, setSelectedParameter] = useState('temperature_c'); // primary parameter
  const [compareMode, setCompareMode] = useState('off'); // off, overlay, split
  const [compareParameter, setCompareParameter] = useState('conductivity_us_cm'); // secondary parameter
  // Date range - let hook determine from timeRange initially
  // Set default dates to available data range (database contains data through 2024-05-31)
=======
  const [searchParams, setSearchParams] = useSearchParams();

  // Component State
  const [selectedSites, setSelectedSites] = useState(() => searchParams.get('sites')?.split(',') || ['S1', 'S2', 'S3']);
  const [timeRange, setTimeRange] = useState(() => searchParams.get('time_range') || 'Custom Range');
>>>>>>> 680b6638
  const [startDate, setStartDate] = useState('2024-05-01');
  const [endDate, setEndDate] = useState('2024-05-31');
  const [filtersCollapsed, setFiltersCollapsed] = useState(false);
  const [activeView, setActiveView] = useState('overview');
  const [chartType, setChartType] = useState(() => searchParams.get('chartType') || 'line');
  const [selectedParameter, setSelectedParameter] = useState(() => searchParams.get('param') || 'temperature_c');
  const [compareMode, setCompareMode] = useState(() => searchParams.get('mode') || 'off');
  const [compareParameter, setCompareParameter] = useState(() => searchParams.get('cmp') || 'conductivity_us_cm');
  const [maxDateAvailable, setMaxDateAvailable] = useState('');
  const [minDateAvailable, setMinDateAvailable] = useState('');
<<<<<<< HEAD
  
  // Toast notifications
  const toast = useToast();
  const [searchParams, setSearchParams] = useSearchParams();
  
  // Predictive loading for cache optimization
  const predictiveLoader = usePredictiveLoader();

  // URL -> State (initialize once to avoid URL/state feedback loops)
  const initializedFromUrlRef = useRef(false);
  useEffect(() => {
    if (initializedFromUrlRef.current) return;
    const sitesQ = searchParams.get('sites');
    const timeQ = searchParams.get('time_range');
    const paramQ = searchParams.get('param');
    const cmpQ = searchParams.get('cmp');
    const modeQ = searchParams.get('mode');
    if (sitesQ) setSelectedSites(sitesQ.split(','));
    if (timeQ) setTimeRange(timeQ);
    if (paramQ) setSelectedParameter(paramQ);
    if (cmpQ) setCompareParameter(cmpQ);
    if (modeQ) setCompareMode(modeQ);
    initializedFromUrlRef.current = true;
  }, [searchParams]);
=======
>>>>>>> 680b6638

  // State -> URL Synchronization
  useEffect(() => {
    const params = new URLSearchParams();
    params.set('sites', selectedSites.join(','));
    params.set('time_range', timeRange);
    params.set('param', selectedParameter);
    params.set('cmp', compareParameter);
    params.set('mode', compareMode);
<<<<<<< HEAD
    // Only update URL if it actually differs to prevent infinite loops
    const next = params.toString();
    const current = searchParams.toString();
    if (next !== current) setSearchParams(params, { replace: true });
  }, [selectedSites, timeRange, selectedParameter, compareParameter, compareMode, setSearchParams, searchParams]);
  
  // Data via monthly cache hook for optimal performance
  const { data, loading, error: hookError, meta, cacheStats, refetch } = useWaterQualityDataWithMonthlyCache({
=======
    params.set('chartType', chartType);
    setSearchParams(params, { replace: true });
  }, [selectedSites, timeRange, selectedParameter, compareParameter, compareMode, chartType]);

  // Data Fetching via React Query
  const { data, metadata, loading, error, refetch, isFetching } = useWaterQualityQuery({
>>>>>>> 680b6638
    selectedSites,
    timeRange,
    startDate,
    endDate,
    selectedParameter,
    compareMode,
    compareParameter,
  });
<<<<<<< HEAD
  useEffect(() => { if (hookError) setError(hookError); }, [hookError]);
  
  // Track behavior for predictive loading
  useEffect(() => {
    if (data.length > 0 && !loading) {
      predictiveLoader.addBehavior({
        service: 'water_quality',
        sites: selectedSites,
        timeRange: timeRange,
        parameters: [selectedParameter],
        compareMode,
        timestamp: Date.now()
      });
    }
  }, [data.length, loading, selectedSites, timeRange, selectedParameter, compareMode, predictiveLoader]);
  
  // Track actual server data window for UI hints and set defaults
=======

  // Update available date range from metadata
>>>>>>> 680b6638
  useEffect(() => {
    const formatDate = (dateString) => {
      if (!dateString) return '';
      const date = new Date(dateString);
      return date.toISOString().split('T')[0];
    };
    const start = metadata?.date_range?.start ? formatDate(metadata.date_range.start) : '';
    const end = metadata?.date_range?.end ? formatDate(metadata.date_range.end) : '';
    if (start) setMinDateAvailable(start);
    if (end) setMaxDateAvailable(end);
<<<<<<< HEAD

    // Set default date range if not already set
    if (start && end && !startDate && !endDate) {
      setStartDate(start);
      setEndDate(end);
    }
  }, [meta, startDate, endDate]);

  // Update available sites based on actual data, but keep current selection
  useEffect(() => {
    if (data && data.length > 0) {
      const availableSites = [...new Set(data.map(row => row.site_code).filter(Boolean))].sort();
      // If current selection has sites that don't exist in data, update to available ones
      if (selectedSites.length > 0) {
        const validSites = selectedSites.filter(site => availableSites.includes(site));
        if (validSites.length === 0 && availableSites.length > 0) {
          // Current selection is invalid, use first few available sites
          setSelectedSites(availableSites.slice(0, Math.min(3, availableSites.length)));
        }
      }
    }
  }, [data, selectedSites]);

  // Legacy progressive loader removed; hook manages loading and data
  
  // Advanced filter states
  // Unified sidebar filters only (advanced filters removed)
=======
  }, [metadata]);
>>>>>>> 680b6638

  const tableColumns = useMemo(() => {
    const base = [
      { key: 'measurement_timestamp', label: 'Timestamp', format: (v) => v ? new Date(v).toLocaleString() : '-' },
      { key: 'site_code', label: 'Site' },
      { key: 'temperature_c', label: 'Temperature (°C)', format: (v) => (v ?? null) == null ? '-' : Number(v).toFixed(2) },
      { key: 'conductivity_us_cm', label: 'Conductivity (µS/cm)', format: (v) => (v ?? null) == null ? '-' : Number(v).toFixed(1) },
      { key: 'water_level_m', label: 'Water Level (m)', format: (v) => (v ?? null) == null ? '-' : Number(v).toFixed(3) },
    ];
    if (!Array.isArray(data) || data.length === 0) return base.slice(0, 5);
    const hasKey = (k) => data.some(row => row != null && row[k] != null);
    return base.filter(col => hasKey(col.key));
  }, [data]);

  const metrics = useMemo(() => {
    if (!data.length) return { totalRecords: 0, sitesCount: 0, perSiteAvgTemperature: 0, perSiteAvgConductivity: 0, perSiteAvgWaterLevel: 0, completeness: 0 };

    const bySite = new Map();
    for (const row of data) {
      if (!row || !row.site_code) continue;
      if (!bySite.has(row.site_code)) bySite.set(row.site_code, { t: [], c: [], w: [] });
      const b = bySite.get(row.site_code);
      if (row.temperature_c != null) b.t.push(Number(row.temperature_c));
      if (row.conductivity_us_cm != null) b.c.push(Number(row.conductivity_us_cm));
      if (row.water_level_m != null) b.w.push(Number(row.water_level_m));
    }

    const siteMeans = { t: [], c: [], w: [], breakdown: { t: [], c: [], w: [] } };
    for (const [site, vals] of bySite.entries()) {
      if (vals.t.length) { const m = vals.t.reduce((a, v) => a + v, 0) / (vals.t.length || 1); siteMeans.t.push(m); siteMeans.breakdown.t.push({ site, mean: m }); }
      if (vals.c.length) { const m = vals.c.reduce((a, v) => a + v, 0) / (vals.c.length || 1); siteMeans.c.push(m); siteMeans.breakdown.c.push({ site, mean: m }); }
      if (vals.w.length) { const m = vals.w.reduce((a, v) => a + v, 0) / (vals.w.length || 1); siteMeans.w.push(m); siteMeans.breakdown.w.push({ site, mean: m }); }
    }

    const mean = arr => arr.length ? arr.reduce((a, v) => a + v, 0) / arr.length : 0;
    const nonNullCounts = { t: 0, c: 0, w: 0 };
    for (const row of data) {
      if (row.temperature_c != null) nonNullCounts.t++;
      if (row.conductivity_us_cm != null) nonNullCounts.c++;
      if (row.water_level_m != null) nonNullCounts.w++;
    }
    const completeness = Math.round(((nonNullCounts.t + nonNullCounts.c + nonNullCounts.w) / (data.length * 3)) * 100);

    return { totalRecords: data.length, sitesCount: bySite.size, perSiteAvgTemperature: mean(siteMeans.t), perSiteAvgConductivity: mean(siteMeans.c), perSiteAvgWaterLevel: mean(siteMeans.w), completeness, breakdown: siteMeans.breakdown };
  }, [data]);

  const chartData = useMemo(() => {
    if (!data.length) return [];
    const largeDataset = data.length > 10000;
    const useWebGL = chartType !== 'bar' && largeDataset;
    const bySite = {};
    const colors = ['#1f77b4', '#ff7f0e', '#2ca02c', '#d62728', '#9467bd'];

    for (const d of data) {
      const site = d.site_code;
      const x = d.measurement_timestamp;
      const y = d[selectedParameter];
      if (y == null) continue;
      if (!bySite[site]) {
        bySite[site] = { x: [], y: [], name: `Site ${site}`, type: chartType === 'bar' ? 'bar' : (useWebGL ? 'scattergl' : 'scatter') };
      }
      bySite[site].x.push(x);
      bySite[site].y.push(y);
    }

    const tracesPrimary = Object.values(bySite).map((t, index) => ({ ...t, mode: chartType === 'line' ? 'lines' : 'markers', line: chartType !== 'bar' ? { width: largeDataset ? 1 : 2, color: colors[index % colors.length] } : undefined, marker: chartType !== 'bar' ? { size: largeDataset ? 3 : 6, color: colors[index % colors.length] } : undefined, hoverinfo: 'x+y+name', connectgaps: false, simplify: true }));

    if (compareMode === 'overlay' && compareParameter && compareParameter !== selectedParameter) {
      const cmpBySite = {};
      for (const d of data) {
        const site = d.site_code;
        const x = d.measurement_timestamp;
        const y = d[compareParameter];
        if (y == null) continue;
        if (!cmpBySite[site]) {
          cmpBySite[site] = { x: [], y: [], name: `Site ${site} (${compareParameter})`, type: (useWebGL ? 'scattergl' : 'scatter') };
        }
        cmpBySite[site].x.push(x);
        cmpBySite[site].y.push(y);
      }
      const tracesSecondary = Object.values(cmpBySite).map((t) => ({ ...t, mode: chartType === 'line' ? 'lines' : 'markers', yaxis: 'y2', line: chartType === 'line' ? { color: '#a78bfa', width: largeDataset ? 1 : 2, dash: 'dot' } : undefined, marker: chartType !== 'bar' ? { size: largeDataset ? 3 : 5, color: '#a78bfa' } : undefined }));
      return [...tracesPrimary, ...tracesSecondary];
    }

    return tracesPrimary;
  }, [data, selectedParameter, chartType, compareMode, compareParameter]);

  const [alertShapes, setAlertShapes] = useState([]);
  useEffect(() => {
    const loadAlerts = async () => {
      try {
        const res = await getAlertsData({ sites: selectedSites, time_range: timeRange });
        const shapes = (res?.active_alerts || []).map(a => ({ type: 'line', x0: a.created_at, x1: a.created_at, yref: 'paper', y0: 0, y1: 1, line: { color: a.severity === 'critical' ? '#ef4444' : a.severity === 'high' ? '#f59e0b' : '#94a3b8', width: 1, dash: 'dot' }, opacity: 0.7 }));
        setAlertShapes(shapes);
      } catch (e) { console.warn('[WQ] Failed to load alerts (ignored)', e); }
    };
    loadAlerts();
  }, [selectedSites, timeRange]);

  const handleRefresh = useCallback(() => { if (!isFetching) refetch(); }, [isFetching, refetch]);

<<<<<<< HEAD

  // Manual refresh via hook
  const fetchData = useCallback(async () => {
    // Deprecated by useWaterQualityData; keep for compatibility in UI handlers if any remain
    try {
      setError(null);
      await refetch();
    } catch (err) {
      log.warn('[WQ] Refetch failed', err);
      setError(err?.message || 'Failed to load data');
    }
  }, [refetch]);

  // Hook fetches on dependency changes; no extra debounced refetch

  // Filter presets removed

  // Batch state update helpers to prevent cascading re-renders
  const updateFilters = useCallback((updates) => {
    // React 18+ automatically batches state updates, no need for unstable_batchedUpdates
    Object.entries(updates).forEach(([key, value]) => {
      switch (key) {
        case 'selectedSites': setSelectedSites(value); break;
        case 'timeRange': setTimeRange(value); break;
        case 'startDate': setStartDate(value); break;
        case 'endDate': setEndDate(value); break;
        default: break;
      }
    });
  }, []);

  // Filter handlers with batched updates
  const handleSiteChange = useCallback((sites) => {
    updateFilters({ selectedSites: sites });
  }, [updateFilters]);

  const handleTimeRangeChange = useCallback((range) => {
    updateFilters({ timeRange: range });
  }, [updateFilters]);

  const handleApplyFilters = useCallback(() => {
    if (!loading) {
      refetch();
    }
  }, [loading, refetch]);

  // Stable callbacks for performance optimization
  const handleOverviewView = useCallback(() => {
    setActiveView('overview');
  }, []);

  const handleDetailsView = useCallback(() => {
    setActiveView('details');
  }, []);

  const handleRefresh = useCallback(() => {
    if (!loading) fetchData();
  }, [loading, fetchData]);

  const handleToggleFilters = useCallback(() => {
    setFiltersCollapsed(!filtersCollapsed);
  }, [filtersCollapsed]);

  // Preset handlers
  const getCurrentSettings = useCallback(() => ({
    selectedSites,
    timeRange,
    startDate,
    endDate,
    selectedParameter,
    compareMode,
    compareParameter,
    chartType,
    activeView,
    filtersCollapsed
  }), [selectedSites, timeRange, startDate, endDate, selectedParameter, compareMode, compareParameter, chartType, activeView, filtersCollapsed]);

  const handleApplyPreset = useCallback((preset) => {
    if (!preset || !preset.settings) return;

    const settings = preset.settings;
    if (settings.sites) setSelectedSites(settings.sites);
    if (settings.timeRange) setTimeRange(settings.timeRange);
    if (settings.startDate) setStartDate(settings.startDate);
    if (settings.endDate) setEndDate(settings.endDate);
    if (settings.selectedParameter) setSelectedParameter(settings.selectedParameter);
    if (settings.compareMode) setCompareMode(settings.compareMode);
    if (settings.compareParameter) setCompareParameter(settings.compareParameter);
    if (settings.chartType) setChartType(settings.chartType);
    if (settings.activeView) setActiveView(settings.activeView);
    if (typeof settings.filtersCollapsed === 'boolean') setFiltersCollapsed(settings.filtersCollapsed);

    toast.success(`Applied preset: ${preset.name}`);
  }, [toast]);

  // Empty state context
  const emptyStateContext = {
    onSiteChange: handleSiteChange,
    onTimeRangeChange: handleTimeRangeChange,
    onResetFilters: () => {
      updateFilters({
        selectedSites: ['S1', 'S2'],
        timeRange: 'Custom Range',
        startDate: '2024-05-01',
        endDate: '2024-05-31'
      });
    },
    onSelectAllSites: () => {
      updateFilters({ selectedSites: ['S1', 'S2', 'S3', 'S4'] });
    },
    onUpload: () => {
      // Navigate to upload page using React Router
      navigate('/upload');
    },
    tips: [
      'Try selecting different monitoring sites',
      'Extend the time range to find more data',
      'Check if data collection is active for your sites'
    ]
  };

  // Log latest record date whenever data changes and backfill maxDateAvailable
  useEffect(() => {
    if (!Array.isArray(data) || data.length === 0) return;
    try {
      let maxTs = 0;
      for (const r of data) {
        const t = r?.measurement_timestamp ? new Date(r.measurement_timestamp).getTime() : NaN;
        if (Number.isFinite(t) && t > maxTs) maxTs = t;
      }
      if (maxTs > 0) {
        const latest = new Date(maxTs).toISOString().slice(0, 10);
        console.log('[WQ] latest record date (from data change):', latest);
        setMaxDateAvailable(prev => prev !== latest ? latest : prev);
      }
    } catch (e) {
      console.warn('[WQ] latest record date compute failed', e);
    }
  }, [data]);
=======
  const emptyStateContext = { onSiteChange: setSelectedSites, onTimeRangeChange: setTimeRange, onResetFilters: () => { setSelectedSites(['S1', 'S2']); setTimeRange('Last 30 Days'); }, onSelectAllSites: () => { setSelectedSites(['S1', 'S2', 'S3', 'S4']); }, onUpload: () => navigate('/upload'), tips: ['Try selecting different monitoring sites', 'Extend the time range to find more data', 'Check if data collection is active for your sites'] };
>>>>>>> 680b6638

  return (
    <div className="modern-dashboard">
      <div className="dashboard-header">
        <div>
          <h1 className="dashboard-title">Water Quality Monitor</h1>
          <p className="dashboard-subtitle">
            {metrics.totalRecords.toLocaleString()} measurements · {metrics.sitesCount} sites · {
              metadata?.date_range?.start && metadata?.date_range?.end
                ? `${String(metadata.date_range.start).slice(0,10)} → ${String(metadata.date_range.end).slice(0,10)}`
                : (startDate && endDate ? `${String(startDate).slice(0,10)} → ${String(endDate).slice(0,10)}` : timeRange)
            } · {metrics.completeness}% completeness
          </p>
        </div>
        <div className="chart-controls">
          <button className={`btn ${activeView === 'overview' ? 'btn-primary' : 'btn-outline-primary'} btn-sm`} onClick={() => setActiveView('overview')}><i className="bi bi-bar-chart me-1"></i> Overview</button>
          <button className={`btn ${activeView === 'details' ? 'btn-primary' : 'btn-outline-primary'} btn-sm`} onClick={() => setActiveView('details')}><i className="bi bi-table me-1"></i> Details</button>
          <button className="btn btn-outline-secondary btn-sm" onClick={handleRefresh} disabled={isFetching} title={isFetching ? 'Refreshing data...' : 'Refresh data'}>
            <i className={`bi ${isFetching ? 'bi-arrow-repeat' : 'bi-arrow-clockwise'} me-1`}></i> Refresh
          </button>
<<<<<<< HEAD
          <button
            className={`btn ${activeView === 'details' ? 'btn-primary' : 'btn-outline-primary'} btn-sm`}
            onClick={handleDetailsView}
          >
            <i className="bi bi-table me-1"></i> Details
          </button>
          {/* Correlation view removed per request */}
          
          <button
            className="btn btn-outline-secondary btn-sm"
            onClick={handleRefresh}
            disabled={loading}
            title={loading ? 'Please wait for current operation to complete' : 'Refresh data'}
          >
            <i className={`bi ${loading ? 'bi-arrow-repeat' : 'bi-arrow-clockwise'} me-1`}></i> Refresh
          </button>
          <button
            className="btn btn-outline-primary btn-sm"
            onClick={() => setShowPresetSelector(true)}
            title="Manage presets"
          >
            <i className="bi bi-bookmark-star me-1"></i> Presets
          </button>
          <ExportButton
            data={data}
            filename={`water_quality_${selectedSites.join('_')}_${timeRange.toLowerCase().replace(/\s+/g, '_')}`}
            chartElementId="water-quality-chart"
            availableFormats={['csv', 'json', 'png', 'pdf']}
            variant="outline-success"
            size="sm"
            disabled={data.length === 0}
            onExportStart={() => console.log('Export started')}
            onExportComplete={(result) => console.log('Export completed:', result)}
            onExportError={(error) => console.error('Export failed:', error)}
            className="ms-2"
          />
          {/* Removed Prev/Next quick range controls per request */}
=======
          <ExportButton data={data} filename={`water_quality_${selectedSites.join('_')}_${timeRange.toLowerCase().replace(/\s+/g, '_')}`} chartElementId="water-quality-chart" availableFormats={['csv', 'json', 'png', 'pdf']} variant="outline-success" size="sm" disabled={data.length === 0} activeView={activeView} />
>>>>>>> 680b6638
        </div>
      </div>

      <SidebarFilters collapsed={filtersCollapsed} onToggleCollapse={() => setFiltersCollapsed(!filtersCollapsed)} selectedSites={selectedSites} onSiteChange={setSelectedSites} timeRange={timeRange} onTimeRangeChange={setTimeRange} startDate={startDate} endDate={endDate} onStartDateChange={setStartDate} onEndDateChange={setEndDate} onApplyFilters={refetch} loading={isFetching} maxDate={maxDateAvailable} minDate={minDateAvailable} />

      <div className="main-content">
<<<<<<< HEAD
        <SimpleLoadingBar
          isVisible={loading}
          message={`Loading water quality data for ${selectedSites.length} site${selectedSites.length !== 1 ? 's' : ''}...`}
          stage="loading"
          compact={false}
          progress={null} // Keep indeterminate during loading
          current={data?.length || null}
          total={null}
          showPercentage={false}
          showCounts={false}
        />

        {/* Debug logging for empty state */}
        {console.log('[WQ Page] Render state:', { loading, error: !!error, dataLength: data?.length, hasData: data?.length > 0 })}

        {loading ? null : error ? (
          <EmptyState
            type="error"
            context={{
              errorMessage: error,
              onRetry: () => fetchData(),
              onReportIssue: () => toast.showInfo('Issue reporting functionality will be available soon', {
                title: 'Feature Coming Soon',
                duration: 4000
              })
            }}
          />
        ) : (!data || data.length === 0) ? (
          <EmptyState
            type="no-water-quality-data"
            context={emptyStateContext}
          />
=======
        {loading ? (
          <EmptyState type="loading" title="Loading Water Quality Data" description="Analyzing measurements from your selected monitoring sites..." />
        ) : error ? (
          <EmptyState type="error" context={{ errorMessage: error, onRetry: refetch, onReportIssue: () => toast.showInfo('Issue reporting is coming soon') }} />
        ) : data.length === 0 ? (
          <EmptyState type="no-water-quality-data" context={emptyStateContext} />
>>>>>>> 680b6638
        ) : (
          <>
            {activeView !== "details" && (
              <DataLoadingErrorBoundary componentName="Water Quality Metrics" onRetry={refetch}>
                <div className="metrics-grid">
                  <MetricCard key="total-measurements" title="Total Measurements" value={metrics.totalRecords.toLocaleString()} icon="database" context={`Data from ${metrics.sitesCount} monitoring sites`} />
                  <MetricCard key="avg-temperature" title="Avg Temperature" value={metrics.perSiteAvgTemperature.toFixed(1)} unit="°C" icon="thermometer-half" status={metrics.perSiteAvgTemperature > 20 ? 'warning' : 'good'} context={`Equal-weight mean across ${metrics.sitesCount} sites`} flippable backContent={
                    <div className={styles.flipContent}>
                      <h5 className={styles.flipTitle}>Per-Site Avg. Temperature</h5>
                      <ul className={styles.flipList}>
                        {metrics.breakdown.t.map(item => (
                          <li key={item.site} className={styles.flipRow}>
                            <span className={styles.flipSite}>{item.site}</span>
                            <span className={styles.flipValue}>
                              {item.mean.toFixed(1)}
                              <span className={styles.flipUnit}>°C</span>
                            </span>
                          </li>
                        ))}
                      </ul>
                    </div>
                  } />
                  <MetricCard key="avg-conductivity" title="Avg Conductivity" value={metrics.perSiteAvgConductivity.toFixed(0)} unit="μS/cm" icon="lightning" status={metrics.perSiteAvgConductivity > 3000 ? 'warning' : 'good'} context={`Equal-weight mean across ${metrics.sitesCount} sites`} flippable backContent={
                    <div className={styles.flipContent}>
                      <h5 className={styles.flipTitle}>Per-Site Avg. Conductivity</h5>
                      <ul className={styles.flipList}>
                        {metrics.breakdown.c.map(item => (
                          <li key={item.site} className={styles.flipRow}>
                            <span className={styles.flipSite}>{item.site}</span>
                            <span className={styles.flipValue}>
                              {item.mean.toFixed(0)}
                              <span className={styles.flipUnit}>μS/cm</span>
                            </span>
                          </li>
                        ))}
                      </ul>
                    </div>
                  } />
                  <MetricCard key="avg-water-level" title="Avg Water Level" value={metrics.perSiteAvgWaterLevel.toFixed(2)} unit="m" icon="droplet-half" status={'good'} context={`Equal-weight mean across ${metrics.sitesCount} sites`} flippable backContent={
                    <div className={styles.flipContent}>
                      <h5 className={styles.flipTitle}>Per-Site Avg. Water Level</h5>
                      <ul className={styles.flipList}>
                        {metrics.breakdown.w.map(item => (
                          <li key={item.site} className={styles.flipRow}>
                            <span className={styles.flipSite}>{item.site}</span>
                            <span className={styles.flipValue}>
                              {item.mean.toFixed(2)}
                              <span className={styles.flipUnit}>m</span>
                            </span>
                          </li>
                        ))}
                      </ul>
                    </div>
                  } />
                </div>
              </DataLoadingErrorBoundary>
            )}

            {activeView !== "details" && (
              <div className="chart-container">
                <div className="chart-header">
                  <div><p className="text-secondary" style={{ fontSize: '0.9rem', margin: 0 }}>Showing {chartData.reduce((sum, series) => sum + series.x.length, 0)} points</p></div>
                  <WaterQualityChartControls selectedParameter={selectedParameter} setSelectedParameter={setSelectedParameter} chartType={chartType} setChartType={setChartType} compareMode={compareMode} setCompareMode={setCompareMode} compareParameter={compareParameter} setCompareParameter={setCompareParameter} />
                </div>
                {activeView === 'overview' && (
                  <ChartErrorBoundary chartType={`${chartType}-${selectedParameter}`} title={`${PARAMETER_CONFIG[selectedParameter]?.label} Trends`} dataLength={chartData.reduce((sum, series) => sum + (series?.x?.length || 0), 0)} onRetry={refetch} onShowDataTable={() => setActiveView('details')}>
                    <Suspense fallback={<div>Loading chart…</div>}>
                      <WaterQualityChartRouter activeView={activeView} chartData={chartData} chartType={chartType} selectedParameter={selectedParameter} compareMode={compareMode} compareParameter={compareParameter} parameterConfig={PARAMETER_CONFIG} alertShapes={alertShapes} data={data} onShowDataTable={() => setActiveView('details')} onRetry={refetch} />
                    </Suspense>
                  </ChartErrorBoundary>
                )}
              </div>
<<<<<<< HEAD
              
            {activeView === 'overview' && (
              <ChartErrorBoundary
                chartType={`${chartType}-${selectedParameter}`}
                title={`${PARAMETER_CONFIG[selectedParameter]?.label} Trends`}
                dataLength={chartData.reduce((sum, series) => sum + (series?.x?.length || 0), 0)}
                onRetry={() => refetch()}
                onShowDataTable={() => setActiveView('details')}
                onDownloadData={() => log.info('[WQ] Download data requested')}
              >
                {(!Array.isArray(data) || data.length === 0) ? (
                  <div className="text-muted small" style={{ padding: '0.5rem 0', minHeight: 320 }}>No data to display for the selected filters.</div>
                ) : (
                  <VisibleOnView minHeight={320} rootMargin="200px">
                    <Suspense fallback={<div style={{ padding: 12 }}>Loading chart…</div>}>
                      <WaterQualityChartRouter
                        activeView={activeView}
                        chartData={chartData}
                        chartType={chartType}
                        selectedParameter={selectedParameter}
                        compareMode={compareMode}
                        compareParameter={compareParameter}
                        parameterConfig={PARAMETER_CONFIG}
                        alertShapes={alertShapes}
                        data={data}
                        onShowDataTable={() => setActiveView('details')}
                        onRetry={() => refetch()}
                      />
                    </Suspense>
                  </VisibleOnView>
                )}
              </ChartErrorBoundary>
            )}
            </div>
=======
>>>>>>> 680b6638
            )}

            {activeView === 'details' && (
<<<<<<< HEAD
              <Suspense fallback={<div style={{ padding: 12 }}>Loading table…</div>}>
                <TanStackDataTable
                  data={data}
                  columns={tableColumns}
                  title="Water Quality Data Analysis"
                  loading={loading}
                  exportFilename={`water_quality_${selectedSites.join('_')}_${timeRange.toLowerCase().replace(/\s+/g, '_')}`}
                  searchable={true}
                  sortable={true}
                  paginated={true}
                  pageSize={50}
                  className="compact water-quality-table"
                />
=======
              <Suspense fallback={<div>Loading table…</div>}>
                <DataTable data={data} columns={tableColumns} title="Water Quality Data Analysis" loading={isFetching} exportFilename={`water_quality_${selectedSites.join('_')}_${timeRange.toLowerCase().replace(/\s+/g, '_')}`} searchable={true} sortable={true} paginated={true} pageSize={50} className="compact water-quality-table" />
>>>>>>> 680b6638
              </Suspense>
            )}
          </>
        )}
      </div>

      {/* Preset Selector Modal */}
      <PresetSelector
        show={showPresetSelector}
        onHide={() => setShowPresetSelector(false)}
        currentSettings={getCurrentSettings()}
        onApplyPreset={handleApplyPreset}
        onSettingsChange={(key, value) => {
          switch (key) {
            case 'selectedSites': setSelectedSites(value); break;
            case 'timeRange': setTimeRange(value); break;
            case 'startDate': setStartDate(value); break;
            case 'endDate': setEndDate(value); break;
            case 'selectedParameter': setSelectedParameter(value); break;
            case 'compareMode': setCompareMode(value); break;
            case 'compareParameter': setCompareParameter(value); break;
            case 'chartType': setChartType(value); break;
            case 'activeView': setActiveView(value); break;
            case 'filtersCollapsed': setFiltersCollapsed(value); break;
            default: break;
          }
        }}
      />
    </div>
  );
};

export default ModernWaterQuality;<|MERGE_RESOLUTION|>--- conflicted
+++ resolved
@@ -1,31 +1,18 @@
 import React, { useState, useEffect, useCallback, useMemo, useRef, lazy, Suspense } from 'react';
 import { useSearchParams } from 'react-router-dom';
 import { useNavigate } from 'react-router-dom';
-<<<<<<< HEAD
-import Plot from '../components/PlotlyLite';
-=======
->>>>>>> 680b6638
 
 // Modern components
 import MetricCard from '../components/modern/MetricCard';
-const TanStackDataTable = lazy(() => import('../components/modern/TanStackDataTable'));
+const DataTable = lazy(() => import('../components/modern/DataTable'));
 import EmptyState from '../components/modern/EmptyState';
 import SidebarFilters from '../components/filters/SidebarFilters';
 import ExportButton from '../components/ExportButton';
-<<<<<<< HEAD
-import SimpleLoadingBar from '../components/modern/SimpleLoadingBar';
-import PresetSelector from '../components/modern/PresetSelector';
-import { useToast } from '../components/modern/toastUtils';
-import { useWaterQualityDataWithMonthlyCache } from '../hooks/useWaterQualityDataWithMonthlyCache';
-import usePredictiveLoader from '../hooks/usePredictiveLoader';
-=======
 import { useToast } from '../components/modern/toastUtils';
 import useWaterQualityQuery from '../hooks/useWaterQualityQuery';
->>>>>>> 680b6638
 const WaterQualityChartRouter = lazy(() => import('../components/water/WaterQualityChartRouter'));
 import WaterQualityChartControls from '../components/water/WaterQualityChartControls';
 import { log } from '../utils/log';
-import VisibleOnView from '../components/VisibleOnView';
 
 // Error boundaries and performance monitoring
 import DataLoadingErrorBoundary from '../components/boundaries/DataLoadingErrorBoundary';
@@ -38,20 +25,27 @@
 import '../styles/modern-layout.css';
 import styles from '../styles/ModernWaterQuality.module.css';
 
-import { WATER_QUALITY_PARAMETERS } from '../constants/appConstants';
-
-// Convert WATER_QUALITY_PARAMETERS to PARAMETER_CONFIG format
-const PARAMETER_CONFIG = WATER_QUALITY_PARAMETERS.reduce((config, param) => {
-  config[param.value] = {
-    label: param.label,
-    unit: param.unit,
-    icon: param.icon,
-    color: param.value === 'temperature_c' ? '#ff6b35' :
-           param.value === 'conductivity_us_cm' ? '#4ecdc4' :
-           param.value === 'water_level_m' ? '#45b7d1' : '#6c757d'
-  };
-  return config;
-}, {});
+// Static parameter configuration - moved outside component to prevent recreation
+const PARAMETER_CONFIG = {
+  temperature_c: {
+    label: 'Temperature',
+    unit: '°C',
+    icon: 'thermometer-half',
+    color: '#ff6b35'
+  },
+  conductivity_us_cm: {
+    label: 'Conductivity', 
+    unit: 'μS/cm',
+    icon: 'lightning',
+    color: '#4ecdc4'
+  },
+  water_level_m: {
+    label: 'Water Level',
+    unit: 'm', 
+    icon: 'droplet-half',
+    color: '#45b7d1'
+  }
+};
 
 /**
  * Modern Water Quality Dashboard
@@ -59,33 +53,11 @@
  */
 const ModernWaterQuality = () => {
   const navigate = useNavigate();
-<<<<<<< HEAD
-  // Presets removed with unified sidebar filters
-  
-  // Performance monitoring - temporarily disabled to fix infinite loop
-  // const { trackDataFetch, trackApiCall } = useDataLoadingPerformance('ModernWaterQuality');
-  // const { trackChartRender } = useChartPerformance('ModernWaterQuality', 'water-quality-chart');
-  
-  // State management
-  const [error, setError] = useState(null);
-  const [selectedSites, setSelectedSites] = useState(['S1', 'S2', 'S3']); // Default sites
-  const [timeRange, setTimeRange] = useState('Custom Range'); // Use custom range with specific available dates
-  const [filtersCollapsed, setFiltersCollapsed] = useState(false);
-  const [showPresetSelector, setShowPresetSelector] = useState(false);
-  const [activeView, setActiveView] = useState('overview'); // overview, details
-  const [chartType, setChartType] = useState('line'); // line, scatter, bar
-  const [selectedParameter, setSelectedParameter] = useState('temperature_c'); // primary parameter
-  const [compareMode, setCompareMode] = useState('off'); // off, overlay, split
-  const [compareParameter, setCompareParameter] = useState('conductivity_us_cm'); // secondary parameter
-  // Date range - let hook determine from timeRange initially
-  // Set default dates to available data range (database contains data through 2024-05-31)
-=======
   const [searchParams, setSearchParams] = useSearchParams();
 
   // Component State
   const [selectedSites, setSelectedSites] = useState(() => searchParams.get('sites')?.split(',') || ['S1', 'S2', 'S3']);
   const [timeRange, setTimeRange] = useState(() => searchParams.get('time_range') || 'Custom Range');
->>>>>>> 680b6638
   const [startDate, setStartDate] = useState('2024-05-01');
   const [endDate, setEndDate] = useState('2024-05-31');
   const [filtersCollapsed, setFiltersCollapsed] = useState(false);
@@ -96,33 +68,6 @@
   const [compareParameter, setCompareParameter] = useState(() => searchParams.get('cmp') || 'conductivity_us_cm');
   const [maxDateAvailable, setMaxDateAvailable] = useState('');
   const [minDateAvailable, setMinDateAvailable] = useState('');
-<<<<<<< HEAD
-  
-  // Toast notifications
-  const toast = useToast();
-  const [searchParams, setSearchParams] = useSearchParams();
-  
-  // Predictive loading for cache optimization
-  const predictiveLoader = usePredictiveLoader();
-
-  // URL -> State (initialize once to avoid URL/state feedback loops)
-  const initializedFromUrlRef = useRef(false);
-  useEffect(() => {
-    if (initializedFromUrlRef.current) return;
-    const sitesQ = searchParams.get('sites');
-    const timeQ = searchParams.get('time_range');
-    const paramQ = searchParams.get('param');
-    const cmpQ = searchParams.get('cmp');
-    const modeQ = searchParams.get('mode');
-    if (sitesQ) setSelectedSites(sitesQ.split(','));
-    if (timeQ) setTimeRange(timeQ);
-    if (paramQ) setSelectedParameter(paramQ);
-    if (cmpQ) setCompareParameter(cmpQ);
-    if (modeQ) setCompareMode(modeQ);
-    initializedFromUrlRef.current = true;
-  }, [searchParams]);
-=======
->>>>>>> 680b6638
 
   // State -> URL Synchronization
   useEffect(() => {
@@ -132,23 +77,12 @@
     params.set('param', selectedParameter);
     params.set('cmp', compareParameter);
     params.set('mode', compareMode);
-<<<<<<< HEAD
-    // Only update URL if it actually differs to prevent infinite loops
-    const next = params.toString();
-    const current = searchParams.toString();
-    if (next !== current) setSearchParams(params, { replace: true });
-  }, [selectedSites, timeRange, selectedParameter, compareParameter, compareMode, setSearchParams, searchParams]);
-  
-  // Data via monthly cache hook for optimal performance
-  const { data, loading, error: hookError, meta, cacheStats, refetch } = useWaterQualityDataWithMonthlyCache({
-=======
     params.set('chartType', chartType);
     setSearchParams(params, { replace: true });
   }, [selectedSites, timeRange, selectedParameter, compareParameter, compareMode, chartType]);
 
   // Data Fetching via React Query
   const { data, metadata, loading, error, refetch, isFetching } = useWaterQualityQuery({
->>>>>>> 680b6638
     selectedSites,
     timeRange,
     startDate,
@@ -157,28 +91,8 @@
     compareMode,
     compareParameter,
   });
-<<<<<<< HEAD
-  useEffect(() => { if (hookError) setError(hookError); }, [hookError]);
-  
-  // Track behavior for predictive loading
-  useEffect(() => {
-    if (data.length > 0 && !loading) {
-      predictiveLoader.addBehavior({
-        service: 'water_quality',
-        sites: selectedSites,
-        timeRange: timeRange,
-        parameters: [selectedParameter],
-        compareMode,
-        timestamp: Date.now()
-      });
-    }
-  }, [data.length, loading, selectedSites, timeRange, selectedParameter, compareMode, predictiveLoader]);
-  
-  // Track actual server data window for UI hints and set defaults
-=======
 
   // Update available date range from metadata
->>>>>>> 680b6638
   useEffect(() => {
     const formatDate = (dateString) => {
       if (!dateString) return '';
@@ -189,37 +103,7 @@
     const end = metadata?.date_range?.end ? formatDate(metadata.date_range.end) : '';
     if (start) setMinDateAvailable(start);
     if (end) setMaxDateAvailable(end);
-<<<<<<< HEAD
-
-    // Set default date range if not already set
-    if (start && end && !startDate && !endDate) {
-      setStartDate(start);
-      setEndDate(end);
-    }
-  }, [meta, startDate, endDate]);
-
-  // Update available sites based on actual data, but keep current selection
-  useEffect(() => {
-    if (data && data.length > 0) {
-      const availableSites = [...new Set(data.map(row => row.site_code).filter(Boolean))].sort();
-      // If current selection has sites that don't exist in data, update to available ones
-      if (selectedSites.length > 0) {
-        const validSites = selectedSites.filter(site => availableSites.includes(site));
-        if (validSites.length === 0 && availableSites.length > 0) {
-          // Current selection is invalid, use first few available sites
-          setSelectedSites(availableSites.slice(0, Math.min(3, availableSites.length)));
-        }
-      }
-    }
-  }, [data, selectedSites]);
-
-  // Legacy progressive loader removed; hook manages loading and data
-  
-  // Advanced filter states
-  // Unified sidebar filters only (advanced filters removed)
-=======
   }, [metadata]);
->>>>>>> 680b6638
 
   const tableColumns = useMemo(() => {
     const base = [
@@ -228,6 +112,7 @@
       { key: 'temperature_c', label: 'Temperature (°C)', format: (v) => (v ?? null) == null ? '-' : Number(v).toFixed(2) },
       { key: 'conductivity_us_cm', label: 'Conductivity (µS/cm)', format: (v) => (v ?? null) == null ? '-' : Number(v).toFixed(1) },
       { key: 'water_level_m', label: 'Water Level (m)', format: (v) => (v ?? null) == null ? '-' : Number(v).toFixed(3) },
+      { key: 'dissolved_oxygen_mg_l', label: 'Dissolved O₂ (mg/L)', format: (v) => (v ?? null) == null ? '-' : Number(v).toFixed(2) }
     ];
     if (!Array.isArray(data) || data.length === 0) return base.slice(0, 5);
     const hasKey = (k) => data.some(row => row != null && row[k] != null);
@@ -321,149 +206,7 @@
 
   const handleRefresh = useCallback(() => { if (!isFetching) refetch(); }, [isFetching, refetch]);
 
-<<<<<<< HEAD
-
-  // Manual refresh via hook
-  const fetchData = useCallback(async () => {
-    // Deprecated by useWaterQualityData; keep for compatibility in UI handlers if any remain
-    try {
-      setError(null);
-      await refetch();
-    } catch (err) {
-      log.warn('[WQ] Refetch failed', err);
-      setError(err?.message || 'Failed to load data');
-    }
-  }, [refetch]);
-
-  // Hook fetches on dependency changes; no extra debounced refetch
-
-  // Filter presets removed
-
-  // Batch state update helpers to prevent cascading re-renders
-  const updateFilters = useCallback((updates) => {
-    // React 18+ automatically batches state updates, no need for unstable_batchedUpdates
-    Object.entries(updates).forEach(([key, value]) => {
-      switch (key) {
-        case 'selectedSites': setSelectedSites(value); break;
-        case 'timeRange': setTimeRange(value); break;
-        case 'startDate': setStartDate(value); break;
-        case 'endDate': setEndDate(value); break;
-        default: break;
-      }
-    });
-  }, []);
-
-  // Filter handlers with batched updates
-  const handleSiteChange = useCallback((sites) => {
-    updateFilters({ selectedSites: sites });
-  }, [updateFilters]);
-
-  const handleTimeRangeChange = useCallback((range) => {
-    updateFilters({ timeRange: range });
-  }, [updateFilters]);
-
-  const handleApplyFilters = useCallback(() => {
-    if (!loading) {
-      refetch();
-    }
-  }, [loading, refetch]);
-
-  // Stable callbacks for performance optimization
-  const handleOverviewView = useCallback(() => {
-    setActiveView('overview');
-  }, []);
-
-  const handleDetailsView = useCallback(() => {
-    setActiveView('details');
-  }, []);
-
-  const handleRefresh = useCallback(() => {
-    if (!loading) fetchData();
-  }, [loading, fetchData]);
-
-  const handleToggleFilters = useCallback(() => {
-    setFiltersCollapsed(!filtersCollapsed);
-  }, [filtersCollapsed]);
-
-  // Preset handlers
-  const getCurrentSettings = useCallback(() => ({
-    selectedSites,
-    timeRange,
-    startDate,
-    endDate,
-    selectedParameter,
-    compareMode,
-    compareParameter,
-    chartType,
-    activeView,
-    filtersCollapsed
-  }), [selectedSites, timeRange, startDate, endDate, selectedParameter, compareMode, compareParameter, chartType, activeView, filtersCollapsed]);
-
-  const handleApplyPreset = useCallback((preset) => {
-    if (!preset || !preset.settings) return;
-
-    const settings = preset.settings;
-    if (settings.sites) setSelectedSites(settings.sites);
-    if (settings.timeRange) setTimeRange(settings.timeRange);
-    if (settings.startDate) setStartDate(settings.startDate);
-    if (settings.endDate) setEndDate(settings.endDate);
-    if (settings.selectedParameter) setSelectedParameter(settings.selectedParameter);
-    if (settings.compareMode) setCompareMode(settings.compareMode);
-    if (settings.compareParameter) setCompareParameter(settings.compareParameter);
-    if (settings.chartType) setChartType(settings.chartType);
-    if (settings.activeView) setActiveView(settings.activeView);
-    if (typeof settings.filtersCollapsed === 'boolean') setFiltersCollapsed(settings.filtersCollapsed);
-
-    toast.success(`Applied preset: ${preset.name}`);
-  }, [toast]);
-
-  // Empty state context
-  const emptyStateContext = {
-    onSiteChange: handleSiteChange,
-    onTimeRangeChange: handleTimeRangeChange,
-    onResetFilters: () => {
-      updateFilters({
-        selectedSites: ['S1', 'S2'],
-        timeRange: 'Custom Range',
-        startDate: '2024-05-01',
-        endDate: '2024-05-31'
-      });
-    },
-    onSelectAllSites: () => {
-      updateFilters({ selectedSites: ['S1', 'S2', 'S3', 'S4'] });
-    },
-    onUpload: () => {
-      // Navigate to upload page using React Router
-      navigate('/upload');
-    },
-    tips: [
-      'Try selecting different monitoring sites',
-      'Extend the time range to find more data',
-      'Check if data collection is active for your sites'
-    ]
-  };
-
-  // Log latest record date whenever data changes and backfill maxDateAvailable
-  useEffect(() => {
-    if (!Array.isArray(data) || data.length === 0) return;
-    try {
-      let maxTs = 0;
-      for (const r of data) {
-        const t = r?.measurement_timestamp ? new Date(r.measurement_timestamp).getTime() : NaN;
-        if (Number.isFinite(t) && t > maxTs) maxTs = t;
-      }
-      if (maxTs > 0) {
-        const latest = new Date(maxTs).toISOString().slice(0, 10);
-        console.log('[WQ] latest record date (from data change):', latest);
-        setMaxDateAvailable(prev => prev !== latest ? latest : prev);
-      }
-    } catch (e) {
-      console.warn('[WQ] latest record date compute failed', e);
-    }
-  }, [data]);
-=======
   const emptyStateContext = { onSiteChange: setSelectedSites, onTimeRangeChange: setTimeRange, onResetFilters: () => { setSelectedSites(['S1', 'S2']); setTimeRange('Last 30 Days'); }, onSelectAllSites: () => { setSelectedSites(['S1', 'S2', 'S3', 'S4']); }, onUpload: () => navigate('/upload'), tips: ['Try selecting different monitoring sites', 'Extend the time range to find more data', 'Check if data collection is active for your sites'] };
->>>>>>> 680b6638
 
   return (
     <div className="modern-dashboard">
@@ -484,94 +227,19 @@
           <button className="btn btn-outline-secondary btn-sm" onClick={handleRefresh} disabled={isFetching} title={isFetching ? 'Refreshing data...' : 'Refresh data'}>
             <i className={`bi ${isFetching ? 'bi-arrow-repeat' : 'bi-arrow-clockwise'} me-1`}></i> Refresh
           </button>
-<<<<<<< HEAD
-          <button
-            className={`btn ${activeView === 'details' ? 'btn-primary' : 'btn-outline-primary'} btn-sm`}
-            onClick={handleDetailsView}
-          >
-            <i className="bi bi-table me-1"></i> Details
-          </button>
-          {/* Correlation view removed per request */}
-          
-          <button
-            className="btn btn-outline-secondary btn-sm"
-            onClick={handleRefresh}
-            disabled={loading}
-            title={loading ? 'Please wait for current operation to complete' : 'Refresh data'}
-          >
-            <i className={`bi ${loading ? 'bi-arrow-repeat' : 'bi-arrow-clockwise'} me-1`}></i> Refresh
-          </button>
-          <button
-            className="btn btn-outline-primary btn-sm"
-            onClick={() => setShowPresetSelector(true)}
-            title="Manage presets"
-          >
-            <i className="bi bi-bookmark-star me-1"></i> Presets
-          </button>
-          <ExportButton
-            data={data}
-            filename={`water_quality_${selectedSites.join('_')}_${timeRange.toLowerCase().replace(/\s+/g, '_')}`}
-            chartElementId="water-quality-chart"
-            availableFormats={['csv', 'json', 'png', 'pdf']}
-            variant="outline-success"
-            size="sm"
-            disabled={data.length === 0}
-            onExportStart={() => console.log('Export started')}
-            onExportComplete={(result) => console.log('Export completed:', result)}
-            onExportError={(error) => console.error('Export failed:', error)}
-            className="ms-2"
-          />
-          {/* Removed Prev/Next quick range controls per request */}
-=======
           <ExportButton data={data} filename={`water_quality_${selectedSites.join('_')}_${timeRange.toLowerCase().replace(/\s+/g, '_')}`} chartElementId="water-quality-chart" availableFormats={['csv', 'json', 'png', 'pdf']} variant="outline-success" size="sm" disabled={data.length === 0} activeView={activeView} />
->>>>>>> 680b6638
         </div>
       </div>
 
       <SidebarFilters collapsed={filtersCollapsed} onToggleCollapse={() => setFiltersCollapsed(!filtersCollapsed)} selectedSites={selectedSites} onSiteChange={setSelectedSites} timeRange={timeRange} onTimeRangeChange={setTimeRange} startDate={startDate} endDate={endDate} onStartDateChange={setStartDate} onEndDateChange={setEndDate} onApplyFilters={refetch} loading={isFetching} maxDate={maxDateAvailable} minDate={minDateAvailable} />
 
       <div className="main-content">
-<<<<<<< HEAD
-        <SimpleLoadingBar
-          isVisible={loading}
-          message={`Loading water quality data for ${selectedSites.length} site${selectedSites.length !== 1 ? 's' : ''}...`}
-          stage="loading"
-          compact={false}
-          progress={null} // Keep indeterminate during loading
-          current={data?.length || null}
-          total={null}
-          showPercentage={false}
-          showCounts={false}
-        />
-
-        {/* Debug logging for empty state */}
-        {console.log('[WQ Page] Render state:', { loading, error: !!error, dataLength: data?.length, hasData: data?.length > 0 })}
-
-        {loading ? null : error ? (
-          <EmptyState
-            type="error"
-            context={{
-              errorMessage: error,
-              onRetry: () => fetchData(),
-              onReportIssue: () => toast.showInfo('Issue reporting functionality will be available soon', {
-                title: 'Feature Coming Soon',
-                duration: 4000
-              })
-            }}
-          />
-        ) : (!data || data.length === 0) ? (
-          <EmptyState
-            type="no-water-quality-data"
-            context={emptyStateContext}
-          />
-=======
         {loading ? (
           <EmptyState type="loading" title="Loading Water Quality Data" description="Analyzing measurements from your selected monitoring sites..." />
         ) : error ? (
           <EmptyState type="error" context={{ errorMessage: error, onRetry: refetch, onReportIssue: () => toast.showInfo('Issue reporting is coming soon') }} />
         ) : data.length === 0 ? (
           <EmptyState type="no-water-quality-data" context={emptyStateContext} />
->>>>>>> 680b6638
         ) : (
           <>
             {activeView !== "details" && (
@@ -644,92 +312,16 @@
                   </ChartErrorBoundary>
                 )}
               </div>
-<<<<<<< HEAD
-              
-            {activeView === 'overview' && (
-              <ChartErrorBoundary
-                chartType={`${chartType}-${selectedParameter}`}
-                title={`${PARAMETER_CONFIG[selectedParameter]?.label} Trends`}
-                dataLength={chartData.reduce((sum, series) => sum + (series?.x?.length || 0), 0)}
-                onRetry={() => refetch()}
-                onShowDataTable={() => setActiveView('details')}
-                onDownloadData={() => log.info('[WQ] Download data requested')}
-              >
-                {(!Array.isArray(data) || data.length === 0) ? (
-                  <div className="text-muted small" style={{ padding: '0.5rem 0', minHeight: 320 }}>No data to display for the selected filters.</div>
-                ) : (
-                  <VisibleOnView minHeight={320} rootMargin="200px">
-                    <Suspense fallback={<div style={{ padding: 12 }}>Loading chart…</div>}>
-                      <WaterQualityChartRouter
-                        activeView={activeView}
-                        chartData={chartData}
-                        chartType={chartType}
-                        selectedParameter={selectedParameter}
-                        compareMode={compareMode}
-                        compareParameter={compareParameter}
-                        parameterConfig={PARAMETER_CONFIG}
-                        alertShapes={alertShapes}
-                        data={data}
-                        onShowDataTable={() => setActiveView('details')}
-                        onRetry={() => refetch()}
-                      />
-                    </Suspense>
-                  </VisibleOnView>
-                )}
-              </ChartErrorBoundary>
             )}
-            </div>
-=======
->>>>>>> 680b6638
-            )}
 
             {activeView === 'details' && (
-<<<<<<< HEAD
-              <Suspense fallback={<div style={{ padding: 12 }}>Loading table…</div>}>
-                <TanStackDataTable
-                  data={data}
-                  columns={tableColumns}
-                  title="Water Quality Data Analysis"
-                  loading={loading}
-                  exportFilename={`water_quality_${selectedSites.join('_')}_${timeRange.toLowerCase().replace(/\s+/g, '_')}`}
-                  searchable={true}
-                  sortable={true}
-                  paginated={true}
-                  pageSize={50}
-                  className="compact water-quality-table"
-                />
-=======
               <Suspense fallback={<div>Loading table…</div>}>
                 <DataTable data={data} columns={tableColumns} title="Water Quality Data Analysis" loading={isFetching} exportFilename={`water_quality_${selectedSites.join('_')}_${timeRange.toLowerCase().replace(/\s+/g, '_')}`} searchable={true} sortable={true} paginated={true} pageSize={50} className="compact water-quality-table" />
->>>>>>> 680b6638
               </Suspense>
             )}
           </>
         )}
       </div>
-
-      {/* Preset Selector Modal */}
-      <PresetSelector
-        show={showPresetSelector}
-        onHide={() => setShowPresetSelector(false)}
-        currentSettings={getCurrentSettings()}
-        onApplyPreset={handleApplyPreset}
-        onSettingsChange={(key, value) => {
-          switch (key) {
-            case 'selectedSites': setSelectedSites(value); break;
-            case 'timeRange': setTimeRange(value); break;
-            case 'startDate': setStartDate(value); break;
-            case 'endDate': setEndDate(value); break;
-            case 'selectedParameter': setSelectedParameter(value); break;
-            case 'compareMode': setCompareMode(value); break;
-            case 'compareParameter': setCompareParameter(value); break;
-            case 'chartType': setChartType(value); break;
-            case 'activeView': setActiveView(value); break;
-            case 'filtersCollapsed': setFiltersCollapsed(value); break;
-            default: break;
-          }
-        }}
-      />
     </div>
   );
 };
