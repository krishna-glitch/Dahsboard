--- conflicted
+++ resolved
@@ -18,11 +18,10 @@
 // Initialize performance monitoring
 import './utils/performanceMonitor';
 
-<<<<<<< HEAD
 // Initialize cache management system
 import { initializeCacheSystem } from './utils/cacheInitializer';
 initializeCacheSystem();
-=======
+
 // Load icon font CSS after initial paint to reduce render-blocking
 try {
   const deferIcons = () => import('bootstrap-icons/font/bootstrap-icons.css');
@@ -34,7 +33,6 @@
     }
   }
 } catch (_) { /* no-op */ }
->>>>>>> 2a329999
 
 ReactDOM.createRoot(document.getElementById('root')).render(
   // <React.StrictMode> - Temporarily disabled to fix infinite re-render issues
